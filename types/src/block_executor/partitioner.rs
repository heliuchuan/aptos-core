// Copyright © Aptos Foundation

use crate::transaction::{analyzed_transaction::StorageLocation, Transaction};
use aptos_crypto::HashValue;
use serde::{Deserialize, Serialize};
use std::collections::HashMap;

pub type ShardId = usize;
pub type TxnIndex = usize;
pub type RoundId = usize;

#[derive(Debug, Clone, Eq, Hash, PartialEq, Serialize, Deserialize)]
<<<<<<< HEAD
pub struct ShardedTxnIdx {
=======
pub struct ShardedTxnIndex {
>>>>>>> abe12a5d
    pub txn_index: TxnIndex,
    pub shard_id: ShardId,
    pub round_id: RoundId,
}

<<<<<<< HEAD
impl ShardedTxnIdx {
=======
impl ShardedTxnIndex {
>>>>>>> abe12a5d
    pub fn new(txn_index: TxnIndex, shard_id: ShardId, round_id: RoundId) -> Self {
        Self {
            shard_id,
            txn_index,
            round_id,
        }
    }
}

#[derive(Debug, Default, Clone, Serialize, Deserialize)]
/// Denotes a set of cross shard edges, which contains the set (required or dependent) transaction
/// indices and the relevant storage locations that are conflicting.
pub struct CrossShardEdges {
<<<<<<< HEAD
    edges: HashMap<ShardedTxnIdx, Vec<StorageLocation>>,
}

impl CrossShardEdges {
    pub fn new(txn_idx: ShardedTxnIdx, storage_locations: Vec<StorageLocation>) -> Self {
=======
    edges: HashMap<ShardedTxnIndex, Vec<StorageLocation>>,
}

impl CrossShardEdges {
    pub fn new(txn_idx: ShardedTxnIndex, storage_locations: Vec<StorageLocation>) -> Self {
>>>>>>> abe12a5d
        let mut edges = HashMap::new();
        edges.insert(txn_idx, storage_locations);
        Self { edges }
    }

<<<<<<< HEAD
    pub fn add_edge(&mut self, txn_idx: ShardedTxnIdx, storage_locations: Vec<StorageLocation>) {
=======
    pub fn add_edge(&mut self, txn_idx: ShardedTxnIndex, storage_locations: Vec<StorageLocation>) {
>>>>>>> abe12a5d
        self.edges
            .entry(txn_idx)
            .or_insert_with(Vec::new)
            .extend(storage_locations.into_iter());
    }

<<<<<<< HEAD
    pub fn iter(&self) -> impl Iterator<Item = (&ShardedTxnIdx, &Vec<StorageLocation>)> {
=======
    pub fn iter(&self) -> impl Iterator<Item = (&ShardedTxnIndex, &Vec<StorageLocation>)> {
>>>>>>> abe12a5d
        self.edges.iter()
    }

    pub fn len(&self) -> usize {
        self.edges.len()
    }

<<<<<<< HEAD
    pub fn contains_idx(&self, txn_idx: &ShardedTxnIdx) -> bool {
=======
    pub fn contains_idx(&self, txn_idx: &ShardedTxnIndex) -> bool {
>>>>>>> abe12a5d
        self.edges.contains_key(txn_idx)
    }

    pub fn is_empty(&self) -> bool {
        self.edges.is_empty()
    }
}

impl IntoIterator for CrossShardEdges {
<<<<<<< HEAD
    type IntoIter = std::collections::hash_map::IntoIter<ShardedTxnIdx, Vec<StorageLocation>>;
    type Item = (ShardedTxnIdx, Vec<StorageLocation>);
=======
    type IntoIter = std::collections::hash_map::IntoIter<ShardedTxnIndex, Vec<StorageLocation>>;
    type Item = (ShardedTxnIndex, Vec<StorageLocation>);
>>>>>>> abe12a5d

    fn into_iter(self) -> Self::IntoIter {
        self.edges.into_iter()
    }
}

#[derive(Default, Debug, Clone, Serialize, Deserialize)]
/// Represents the dependencies of a transaction on other transactions across shards. Two types
/// of dependencies are supported:
/// 1. `required_edges`: The transaction depends on the execution of the transactions in the set. In this
/// case, the transaction can only be executed after the transactions in the set have been executed.
/// 2. `dependent_edges`: The transactions in the set depend on the execution of the transaction. In this
/// case, the transactions in the set can only be executed after the transaction has been executed.
/// Dependent edge is a reverse of required edge, for example if txn 20 in shard 2 requires txn 10 in shard 1,
/// then txn 10 in shard 1 will have a dependent edge to txn 20 in shard 2.
pub struct CrossShardDependencies {
    required_edges: CrossShardEdges,
    dependent_edges: CrossShardEdges,
}

impl CrossShardDependencies {
    pub fn required_edges(&self) -> &CrossShardEdges {
        &self.required_edges
    }

    pub fn dependent_edges(&self) -> &CrossShardEdges {
        &self.dependent_edges
    }

    pub fn num_required_edges(&self) -> usize {
        self.required_edges.len()
    }

    pub fn required_edges_iter(
        &self,
<<<<<<< HEAD
    ) -> impl Iterator<Item = (&ShardedTxnIdx, &Vec<StorageLocation>)> {
        self.required_edges.iter()
    }

    pub fn has_required_txn(&self, txn_idx: ShardedTxnIdx) -> bool {
        self.required_edges.contains_idx(&txn_idx)
    }

    pub fn get_required_edge_for(&self, txn_idx: ShardedTxnIdx) -> Option<&Vec<StorageLocation>> {
        self.required_edges.edges.get(&txn_idx)
    }

    pub fn get_dependent_edge_for(&self, txn_idx: ShardedTxnIdx) -> Option<&Vec<StorageLocation>> {
        self.dependent_edges.edges.get(&txn_idx)
    }

    pub fn has_dependent_txn(&self, txn_ids: ShardedTxnIdx) -> bool {
        self.dependent_edges.contains_idx(&txn_ids)
    }

    pub fn add_required_edge(&mut self, txn_idx: ShardedTxnIdx, storage_location: StorageLocation) {
=======
    ) -> impl Iterator<Item = (&ShardedTxnIndex, &Vec<StorageLocation>)> {
        self.required_edges.iter()
    }

    pub fn has_required_txn(&self, txn_idx: ShardedTxnIndex) -> bool {
        self.required_edges.contains_idx(&txn_idx)
    }

    pub fn get_required_edge_for(&self, txn_idx: ShardedTxnIndex) -> Option<&Vec<StorageLocation>> {
        self.required_edges.edges.get(&txn_idx)
    }

    pub fn get_dependent_edge_for(
        &self,
        txn_idx: ShardedTxnIndex,
    ) -> Option<&Vec<StorageLocation>> {
        self.dependent_edges.edges.get(&txn_idx)
    }

    pub fn has_dependent_txn(&self, txn_ids: ShardedTxnIndex) -> bool {
        self.dependent_edges.contains_idx(&txn_ids)
    }

    pub fn add_required_edge(
        &mut self,
        txn_idx: ShardedTxnIndex,
        storage_location: StorageLocation,
    ) {
>>>>>>> abe12a5d
        self.required_edges
            .add_edge(txn_idx, vec![storage_location]);
    }

    pub fn add_dependent_edge(
        &mut self,
<<<<<<< HEAD
        txn_idx: ShardedTxnIdx,
=======
        txn_idx: ShardedTxnIndex,
>>>>>>> abe12a5d
        storage_locations: Vec<StorageLocation>,
    ) {
        self.dependent_edges.add_edge(txn_idx, storage_locations);
    }
}

/// A contiguous chunk of transactions (along with their dependencies) in a block.
///
/// Each `SubBlock` represents a sequential section of transactions within a block.
/// The sub block includes the index of the first transaction relative to the block and a vector
/// of `TransactionWithDependencies` representing the transactions included in the chunk.
///
/// Illustration:
/// ```plaintext
///  Block (Split into 3 transactions chunks):
///  +----------------+------------------+------------------+
///  | Chunk 1        | Chunk 2          | Chunk 3          |
///  +----------------+------------------+------------------+
///  | Transaction 1  | Transaction 4    | Transaction 7    |
///  | Transaction 2  | Transaction 5    | Transaction 8    |
///  | Transaction 3  | Transaction 6    | Transaction 9    |
///  +----------------+------------------+------------------+
/// ```
#[derive(Debug, Clone, Serialize, Deserialize)]
pub struct SubBlock<T> {
    // This is the index of first transaction relative to the block.
    pub start_index: TxnIndex,
    pub transactions: Vec<TransactionWithDependencies<T>>,
}

impl<T: Clone> SubBlock<T> {
    pub fn new(start_index: TxnIndex, transactions: Vec<TransactionWithDependencies<T>>) -> Self {
        Self {
            start_index,
            transactions,
        }
    }

    pub fn empty() -> Self {
        Self {
            start_index: 0,
            transactions: vec![],
        }
    }

    pub fn num_txns(&self) -> usize {
        self.transactions.len()
    }

    pub fn is_empty(&self) -> bool {
        self.transactions.is_empty()
    }

    pub fn end_index(&self) -> TxnIndex {
        self.start_index + self.num_txns()
    }

    pub fn transactions_with_deps(&self) -> &Vec<TransactionWithDependencies<T>> {
        &self.transactions
    }

    pub fn txn_with_index_iter(
        &self,
    ) -> impl Iterator<Item = (TxnIndex, &TransactionWithDependencies<T>)> {
        self.transactions
            .iter()
            .enumerate()
            .map(move |(i, txn)| (self.start_index + i, txn))
    }

    pub fn into_transactions_with_deps(self) -> Vec<TransactionWithDependencies<T>> {
        self.transactions
    }

    pub fn into_txns(self) -> Vec<T> {
        self.transactions
            .into_iter()
            .map(|txn_with_deps| txn_with_deps.into_txn())
            .collect()
    }

    pub fn add_dependent_edge(
        &mut self,
        source_index: TxnIndex,
<<<<<<< HEAD
        txn_idx: ShardedTxnIdx,
=======
        txn_idx: ShardedTxnIndex,
>>>>>>> abe12a5d
        storage_locations: Vec<StorageLocation>,
    ) {
        let source_txn = self
            .transactions
            .get_mut(source_index - self.start_index)
            .unwrap();
        source_txn.add_dependent_edge(txn_idx, storage_locations);
    }

    pub fn iter(&self) -> impl Iterator<Item = &TransactionWithDependencies<T>> {
        self.transactions.iter()
    }
}

impl<T: Clone> IntoIterator for SubBlock<T> {
    type IntoIter = std::vec::IntoIter<TransactionWithDependencies<T>>;
    type Item = TransactionWithDependencies<T>;

    fn into_iter(self) -> Self::IntoIter {
        self.transactions.into_iter()
    }
}

// A set of sub blocks assigned to a shard.
#[derive(Default, Clone, Debug, Serialize, Deserialize)]
pub struct SubBlocksForShard<T> {
    pub shard_id: ShardId,
    pub sub_blocks: Vec<SubBlock<T>>,
}

impl<T: Clone> SubBlocksForShard<T> {
    pub fn new(shard_id: ShardId, sub_blocks: Vec<SubBlock<T>>) -> Self {
        Self {
            shard_id,
            sub_blocks,
        }
    }

    pub fn empty(shard_id: ShardId) -> Self {
        Self {
            shard_id,
            sub_blocks: Vec::new(),
        }
    }

    pub fn add_sub_block(&mut self, sub_block: SubBlock<T>) {
        self.sub_blocks.push(sub_block);
    }

    pub fn num_txns(&self) -> usize {
        self.sub_blocks
            .iter()
            .map(|sub_block| sub_block.num_txns())
            .sum()
    }

    pub fn num_sub_blocks(&self) -> usize {
        self.sub_blocks.len()
    }

    pub fn into_sub_blocks(self) -> Vec<SubBlock<T>> {
        self.sub_blocks
    }

    pub fn into_txns(self) -> Vec<T> {
        self.sub_blocks
            .into_iter()
            .flat_map(|sub_block| sub_block.into_txns())
            .collect()
    }

    pub fn is_empty(&self) -> bool {
        self.sub_blocks.is_empty()
    }

    pub fn iter(&self) -> impl Iterator<Item = &TransactionWithDependencies<T>> {
        self.sub_blocks
            .iter()
            .flat_map(|sub_block| sub_block.iter())
    }

    pub fn sub_block_iter(&self) -> impl Iterator<Item = &SubBlock<T>> {
        self.sub_blocks.iter()
    }

    pub fn get_sub_block(&self, round: usize) -> Option<&SubBlock<T>> {
        self.sub_blocks.get(round)
    }

    pub fn get_sub_block_mut(&mut self, round: usize) -> Option<&mut SubBlock<T>> {
        self.sub_blocks.get_mut(round)
    }

    // Flattens a vector of `SubBlocksForShard` into a vector of transactions in the order they
    // appear in the block.
    pub fn flatten(block: Vec<SubBlocksForShard<T>>) -> Vec<T> {
        let num_shards = block.len();
        let mut flattened_txns = Vec::new();
        let num_rounds = block[0].num_sub_blocks();
        let mut ordered_blocks = vec![SubBlock::empty(); num_shards * num_rounds];
        for (shard_id, sub_blocks) in block.into_iter().enumerate() {
            for (round, sub_block) in sub_blocks.into_sub_blocks().into_iter().enumerate() {
                ordered_blocks[round * num_shards + shard_id] = sub_block;
            }
        }

        for sub_block in ordered_blocks.into_iter() {
            flattened_txns.extend(sub_block.into_txns());
        }

        flattened_txns
    }
}

#[derive(Debug, Clone, Serialize, Deserialize)]
pub struct TransactionWithDependencies<T> {
    pub txn: T,
    pub cross_shard_dependencies: CrossShardDependencies,
}

impl<T: Clone> TransactionWithDependencies<T> {
    pub fn new(txn: T, cross_shard_dependencies: CrossShardDependencies) -> Self {
        Self {
            txn,
            cross_shard_dependencies,
        }
    }

    pub fn txn(&self) -> &T {
        &self.txn
    }

    pub fn cross_shard_dependencies(&self) -> &CrossShardDependencies {
        &self.cross_shard_dependencies
    }

    pub fn into_txn(self) -> T {
        self.txn
    }

    pub fn add_dependent_edge(
        &mut self,
<<<<<<< HEAD
        txn_idx: ShardedTxnIdx,
=======
        txn_idx: ShardedTxnIndex,
>>>>>>> abe12a5d
        storage_locations: Vec<StorageLocation>,
    ) {
        self.cross_shard_dependencies
            .add_dependent_edge(txn_idx, storage_locations);
    }
}

pub struct ExecutableBlock<T> {
    pub block_id: HashValue,
    pub transactions: ExecutableTransactions<T>,
}

impl<T: Clone> ExecutableBlock<T> {
    pub fn new(block_id: HashValue, transactions: ExecutableTransactions<T>) -> Self {
        Self {
            block_id,
            transactions,
        }
    }
}

impl<T: Clone> From<(HashValue, Vec<T>)> for ExecutableBlock<T> {
    fn from((block_id, transactions): (HashValue, Vec<T>)) -> Self {
        Self::new(block_id, ExecutableTransactions::Unsharded(transactions))
    }
}

// Represents the transactions in a block that are ready to be executed.
pub enum ExecutableTransactions<T> {
    Unsharded(Vec<T>),
    Sharded(Vec<SubBlocksForShard<T>>),
}

impl<T: Clone> ExecutableTransactions<T> {
    pub fn num_transactions(&self) -> usize {
        match self {
            ExecutableTransactions::Unsharded(transactions) => transactions.len(),
            ExecutableTransactions::Sharded(sub_blocks) => sub_blocks
                .iter()
                .map(|sub_block| sub_block.num_txns())
                .sum(),
        }
    }
}

impl From<Vec<Transaction>> for ExecutableTransactions<Transaction> {
    fn from(txns: Vec<Transaction>) -> Self {
        Self::Unsharded(txns)
    }
}

// Represents the transactions that are executed on a particular block executor shard. Unsharded
// transactions represents the entire block. Sharded transactions represents the transactions
// that are assigned to this shard.
pub enum BlockExecutorTransactions<T> {
    Unsharded(Vec<T>),
    Sharded(SubBlocksForShard<T>),
}

impl<T: Clone> BlockExecutorTransactions<T> {
    pub fn num_txns(&self) -> usize {
        match self {
            BlockExecutorTransactions::Unsharded(transactions) => transactions.len(),
            BlockExecutorTransactions::Sharded(sub_blocks) => sub_blocks.num_txns(),
        }
    }

    pub fn get_unsharded_transactions(&self) -> Option<&Vec<T>> {
        match self {
            BlockExecutorTransactions::Unsharded(transactions) => Some(transactions),
            BlockExecutorTransactions::Sharded(_) => None,
        }
    }

    pub fn into_txns(self) -> Vec<T> {
        match self {
            BlockExecutorTransactions::Unsharded(transactions) => transactions,
            BlockExecutorTransactions::Sharded(sub_blocks) => sub_blocks.into_txns(),
        }
    }
}<|MERGE_RESOLUTION|>--- conflicted
+++ resolved
@@ -10,21 +10,13 @@
 pub type RoundId = usize;
 
 #[derive(Debug, Clone, Eq, Hash, PartialEq, Serialize, Deserialize)]
-<<<<<<< HEAD
-pub struct ShardedTxnIdx {
-=======
 pub struct ShardedTxnIndex {
->>>>>>> abe12a5d
     pub txn_index: TxnIndex,
     pub shard_id: ShardId,
     pub round_id: RoundId,
 }
 
-<<<<<<< HEAD
-impl ShardedTxnIdx {
-=======
 impl ShardedTxnIndex {
->>>>>>> abe12a5d
     pub fn new(txn_index: TxnIndex, shard_id: ShardId, round_id: RoundId) -> Self {
         Self {
             shard_id,
@@ -38,40 +30,24 @@
 /// Denotes a set of cross shard edges, which contains the set (required or dependent) transaction
 /// indices and the relevant storage locations that are conflicting.
 pub struct CrossShardEdges {
-<<<<<<< HEAD
-    edges: HashMap<ShardedTxnIdx, Vec<StorageLocation>>,
-}
-
-impl CrossShardEdges {
-    pub fn new(txn_idx: ShardedTxnIdx, storage_locations: Vec<StorageLocation>) -> Self {
-=======
     edges: HashMap<ShardedTxnIndex, Vec<StorageLocation>>,
 }
 
 impl CrossShardEdges {
     pub fn new(txn_idx: ShardedTxnIndex, storage_locations: Vec<StorageLocation>) -> Self {
->>>>>>> abe12a5d
         let mut edges = HashMap::new();
         edges.insert(txn_idx, storage_locations);
         Self { edges }
     }
 
-<<<<<<< HEAD
-    pub fn add_edge(&mut self, txn_idx: ShardedTxnIdx, storage_locations: Vec<StorageLocation>) {
-=======
     pub fn add_edge(&mut self, txn_idx: ShardedTxnIndex, storage_locations: Vec<StorageLocation>) {
->>>>>>> abe12a5d
         self.edges
             .entry(txn_idx)
             .or_insert_with(Vec::new)
             .extend(storage_locations.into_iter());
     }
 
-<<<<<<< HEAD
-    pub fn iter(&self) -> impl Iterator<Item = (&ShardedTxnIdx, &Vec<StorageLocation>)> {
-=======
     pub fn iter(&self) -> impl Iterator<Item = (&ShardedTxnIndex, &Vec<StorageLocation>)> {
->>>>>>> abe12a5d
         self.edges.iter()
     }
 
@@ -79,11 +55,7 @@
         self.edges.len()
     }
 
-<<<<<<< HEAD
-    pub fn contains_idx(&self, txn_idx: &ShardedTxnIdx) -> bool {
-=======
     pub fn contains_idx(&self, txn_idx: &ShardedTxnIndex) -> bool {
->>>>>>> abe12a5d
         self.edges.contains_key(txn_idx)
     }
 
@@ -93,13 +65,8 @@
 }
 
 impl IntoIterator for CrossShardEdges {
-<<<<<<< HEAD
-    type IntoIter = std::collections::hash_map::IntoIter<ShardedTxnIdx, Vec<StorageLocation>>;
-    type Item = (ShardedTxnIdx, Vec<StorageLocation>);
-=======
     type IntoIter = std::collections::hash_map::IntoIter<ShardedTxnIndex, Vec<StorageLocation>>;
     type Item = (ShardedTxnIndex, Vec<StorageLocation>);
->>>>>>> abe12a5d
 
     fn into_iter(self) -> Self::IntoIter {
         self.edges.into_iter()
@@ -135,29 +102,6 @@
 
     pub fn required_edges_iter(
         &self,
-<<<<<<< HEAD
-    ) -> impl Iterator<Item = (&ShardedTxnIdx, &Vec<StorageLocation>)> {
-        self.required_edges.iter()
-    }
-
-    pub fn has_required_txn(&self, txn_idx: ShardedTxnIdx) -> bool {
-        self.required_edges.contains_idx(&txn_idx)
-    }
-
-    pub fn get_required_edge_for(&self, txn_idx: ShardedTxnIdx) -> Option<&Vec<StorageLocation>> {
-        self.required_edges.edges.get(&txn_idx)
-    }
-
-    pub fn get_dependent_edge_for(&self, txn_idx: ShardedTxnIdx) -> Option<&Vec<StorageLocation>> {
-        self.dependent_edges.edges.get(&txn_idx)
-    }
-
-    pub fn has_dependent_txn(&self, txn_ids: ShardedTxnIdx) -> bool {
-        self.dependent_edges.contains_idx(&txn_ids)
-    }
-
-    pub fn add_required_edge(&mut self, txn_idx: ShardedTxnIdx, storage_location: StorageLocation) {
-=======
     ) -> impl Iterator<Item = (&ShardedTxnIndex, &Vec<StorageLocation>)> {
         self.required_edges.iter()
     }
@@ -186,18 +130,13 @@
         txn_idx: ShardedTxnIndex,
         storage_location: StorageLocation,
     ) {
->>>>>>> abe12a5d
         self.required_edges
             .add_edge(txn_idx, vec![storage_location]);
     }
 
     pub fn add_dependent_edge(
         &mut self,
-<<<<<<< HEAD
-        txn_idx: ShardedTxnIdx,
-=======
         txn_idx: ShardedTxnIndex,
->>>>>>> abe12a5d
         storage_locations: Vec<StorageLocation>,
     ) {
         self.dependent_edges.add_edge(txn_idx, storage_locations);
@@ -282,11 +221,7 @@
     pub fn add_dependent_edge(
         &mut self,
         source_index: TxnIndex,
-<<<<<<< HEAD
-        txn_idx: ShardedTxnIdx,
-=======
         txn_idx: ShardedTxnIndex,
->>>>>>> abe12a5d
         storage_locations: Vec<StorageLocation>,
     ) {
         let source_txn = self
@@ -429,11 +364,7 @@
 
     pub fn add_dependent_edge(
         &mut self,
-<<<<<<< HEAD
-        txn_idx: ShardedTxnIdx,
-=======
         txn_idx: ShardedTxnIndex,
->>>>>>> abe12a5d
         storage_locations: Vec<StorageLocation>,
     ) {
         self.cross_shard_dependencies
